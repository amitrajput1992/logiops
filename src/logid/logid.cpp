--- conflicted
+++ resolved
@@ -138,15 +138,9 @@
     // Read config
     try {
         config = std::make_shared<Configuration>(options.config_file);
-    }
-<<<<<<< HEAD
-    catch (std::exception &e) {
+    } catch (std::exception &e) {
         logPrintf(ERROR, "%s", e.what());
         return EXIT_FAILURE;
-=======
-    catch (std::exception& e) {
-        config = std::make_shared<Configuration>();
->>>>>>> bd8b905e
     }
 
     init_workers(config->workers.value_or(defaults::workers));
